--- conflicted
+++ resolved
@@ -140,10 +140,6 @@
 
         return table
 
-<<<<<<< HEAD
-    def true_positives(self, label):
-        return self.data[label][label]
-=======
     @property
     def majority_class(self):
         try:
@@ -151,10 +147,8 @@
         except IndexError:
             return False       # TODO confirm default value
 
-    @property
-    def true_positives(self):
-        return self.data.get(True, {}).get(True, 0)
->>>>>>> 5bb1a753
+    def true_positives(self, label):
+        return self.data[label][label]
 
     def true_negatives(self, label):
         return self.sum_diag - self.data[label][label]
