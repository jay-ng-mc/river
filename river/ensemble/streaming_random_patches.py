--- conflicted
+++ resolved
@@ -486,13 +486,9 @@
 
         return self.model.predict_proba_one(x_subset)
 
-<<<<<<< HEAD
     def _trigger_warning(
-        self, all_features, n_samples_seen: int, rng: np.random.RandomState
+        self, all_features, n_samples_seen: int, rng: rng: np.random.Generator
     ):
-=======
-    def _trigger_warning(self, all_features, n_samples_seen: int, rng: np.random.Generator):
->>>>>>> 901d65e9
         # Randomly generate a new subspace from all the original features
         subspace = (
             None
@@ -518,9 +514,8 @@
         # Hard-reset the warning method
         self.warning_detector = self.warning_detector.clone()
 
-<<<<<<< HEAD
     def reset(
-        self, all_features: list, n_samples_seen: int, rng: np.random.RandomState
+        self, all_features: list, n_samples_seen: int, rng: np.random.Generator
     ):
         # Randomly generate a new subspace from all the original features
         subspace = (
@@ -530,9 +525,6 @@
                 all_features=all_features, k=len(self.features), rng=rng
             )
         )
-=======
-    def reset(self, all_features: list, n_samples_seen: int, rng: np.random.Generator):
->>>>>>> 901d65e9
 
         if not self.disable_background_learner and self._background_learner is not None:
             # Replace model with the corresponding background model
